--- conflicted
+++ resolved
@@ -324,13 +324,8 @@
     }
 
     /**
-<<<<<<< HEAD
-     *  [androidx.camera.core.ImageAnalysisConfig] requires enum value of [androidx.camera.core.AspectRatio].
-     *  Currently it has values of 4:3 & 16:9.
-=======
      *  [androidx.camera.core.ImageAnalysisConfig] requires enum value of
      *  [androidx.camera.core.AspectRatio]. Currently it has values of 4:3 & 16:9.
->>>>>>> 52f85c26
      *
      *  Detecting the most suitable ratio for dimensions provided in @params by counting absolute
      *  of preview ratio to one of the provided values.
@@ -340,17 +335,9 @@
      *  @return suitable aspect ratio
      */
     private fun aspectRatio(width: Int, height: Int): AspectRatio {
-<<<<<<< HEAD
-        val ratio_4_3 = 4.0 / 3.0
-        val ratio_16_9 = 16.0 / 9.0
         val previewRatio = max(width, height).toDouble() / min(width, height)
 
-        if (abs(previewRatio - ratio_4_3) <= abs(previewRatio - ratio_16_9)) {
-=======
-        val previewRatio = max(width, height).toDouble() / min(width, height)
-
         if (abs(previewRatio - RATIO_4_3_VALUE) <= abs(previewRatio - RATIO_16_9_VALUE)) {
->>>>>>> 52f85c26
             return AspectRatio.RATIO_4_3
         }
         return AspectRatio.RATIO_16_9
